﻿using System.Diagnostics;
using System.IO;
using System.Reflection;
using CommandLine;
using Revit.TestRunner.Console.Commands;

namespace Revit.TestRunner.Console
{
    /// <summary>
    /// Revit.TestRunner console application.
    /// Pass test request files to the service and get results.
    /// </summary>
    public class Program
    {
        public static void Main(string[] args)
        {
            if (Debugger.IsAttached) args = new[] { "--help" };
            //if( Debugger.IsAttached ) args = new [] { "request", @"C:\temp\App.json", "-r", "2020" };
<<<<<<< HEAD
            if (Debugger.IsAttached) args = new[] { "assembly", @"C:\temp\Revit.TestRunner.SampleTestProject.dll", "-r", "2020", };
=======
            if( Debugger.IsAttached ) {
                var assembly = new FileInfo( Assembly.GetExecutingAssembly().Location );
                var testAssemblyPath = Path.Combine( assembly.Directory.Parent.FullName, "Revit.TestRunner.SampleTestProject2.dll" );
                args = new [] { "assembly", testAssemblyPath, "-r", "2020", };
            }
>>>>>>> 05e715d3

            Parser.Default.ParseArguments<RequestCommand, AssemblyCommand, HelloCommand>(args)
                .WithParsed<ICommand>(t => t.Execute());

            //System.Console.ReadKey();
        }
    }
}<|MERGE_RESOLUTION|>--- conflicted
+++ resolved
@@ -16,15 +16,11 @@
         {
             if (Debugger.IsAttached) args = new[] { "--help" };
             //if( Debugger.IsAttached ) args = new [] { "request", @"C:\temp\App.json", "-r", "2020" };
-<<<<<<< HEAD
-            if (Debugger.IsAttached) args = new[] { "assembly", @"C:\temp\Revit.TestRunner.SampleTestProject.dll", "-r", "2020", };
-=======
             if( Debugger.IsAttached ) {
                 var assembly = new FileInfo( Assembly.GetExecutingAssembly().Location );
                 var testAssemblyPath = Path.Combine( assembly.Directory.Parent.FullName, "Revit.TestRunner.SampleTestProject2.dll" );
                 args = new [] { "assembly", testAssemblyPath, "-r", "2020", };
             }
->>>>>>> 05e715d3
 
             Parser.Default.ParseArguments<RequestCommand, AssemblyCommand, HelloCommand>(args)
                 .WithParsed<ICommand>(t => t.Execute());
